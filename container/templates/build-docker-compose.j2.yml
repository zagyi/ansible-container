ansible-container:
  image: "{{ builder_img_id }}"
<<<<<<< HEAD
  command: "/usr/local/bin/builder.sh /usr/local/bin/ansible-playbook {% if params.debug %}-vvv{% endif %} -i /etc/ansible/ansible-container-inventory.py -c docker {{ params.ansible_options }} main.yml"
=======
  command: "/usr/local/bin/ansible-playbook {% if params.debug %}-vvv{% endif %} -i /etc/ansible/inventory/hosts -c docker {{ params.ansible_options | join(' ') }} main.yml"
>>>>>>> 2e492dd2
  environment:
    {% if env.DOCKER_HOST %}- DOCKER_HOST{% else %}- DOCKER_HOST=unix:///tmp/docker.sock{% endif %}
    {% if env.DOCKER_TLS_VERIFY %}- DOCKER_TLS_VERIFY{% endif %}
    {% if env.DOCKER_CERT_PATH %}- DOCKER_CERT_PATH=/docker-certs/{% endif %}
    - COMPOSE_HTTP_TIMEOUT=3000
    - DOCKER_API_VERSION={{ api_version }}
  volumes:
    {% if env.DOCKER_CERT_PATH %}- $DOCKER_CERT_PATH:/docker-certs/:Z{% endif %}
    - {{ base_path }}:/ansible-container/:Z
    {% if not env.DOCKER_HOST %}- /var/run/docker.sock:/tmp/docker.sock:Z{% endif %}
  working_dir: /ansible-container/ansible/
{{ config }}<|MERGE_RESOLUTION|>--- conflicted
+++ resolved
@@ -1,10 +1,6 @@
 ansible-container:
   image: "{{ builder_img_id }}"
-<<<<<<< HEAD
-  command: "/usr/local/bin/builder.sh /usr/local/bin/ansible-playbook {% if params.debug %}-vvv{% endif %} -i /etc/ansible/ansible-container-inventory.py -c docker {{ params.ansible_options }} main.yml"
-=======
-  command: "/usr/local/bin/ansible-playbook {% if params.debug %}-vvv{% endif %} -i /etc/ansible/inventory/hosts -c docker {{ params.ansible_options | join(' ') }} main.yml"
->>>>>>> 2e492dd2
+  command: "/usr/local/bin/builder.sh /usr/local/bin/ansible-playbook {% if params.debug %}-vvv{% endif %} -i /etc/ansible/ansible-container-inventory.py -c docker {{ params.ansible_options | join(' ')  }} main.yml"
   environment:
     {% if env.DOCKER_HOST %}- DOCKER_HOST{% else %}- DOCKER_HOST=unix:///tmp/docker.sock{% endif %}
     {% if env.DOCKER_TLS_VERIFY %}- DOCKER_TLS_VERIFY{% endif %}
