# -*- coding: utf-8 -*-
from __future__ import absolute_import

import logging

logger = logging.getLogger(__name__)

import sys

from StringIO import StringIO
from functools import wraps
from distutils import spawn

from compose.cli import main
from compose.cli.log_printer import LogPrinter, build_log_presenters

__all__ = ['teed_stdout',
           'which_docker',
           'config_to_compose']

# Don't try this at home, kids.

# *sigh* Okay, fine. Well...
# We need to tee the stdout to a StringIO buffer as well as to stdout.
# If you've got a better idea, I'm all ears.

class Tee(StringIO):
    def write(self, x):
        StringIO.write(self, x)
        sys.stdout.write(x)

    def flush(self):
        StringIO.flush(self)
        sys.stdout.flush()


def monkeypatch__log_printer_from_project(buffer):
    @wraps(main.log_printer_from_project)
    def __wrapped__(
            project,
            containers,
            monochrome,
            log_args,
            cascade_stop=False,
            event_stream=None,
    ):
        return LogPrinter(
            containers,
            build_log_presenters(project.service_names, monochrome),
            event_stream or project.events(),
            cascade_stop=cascade_stop,
            output=buffer,
            log_args=log_args)

    return __wrapped__


original__log_printer_from_project = main.log_printer_from_project


class TeedStdout(object):
    stdout = None

    def __enter__(self):
        self.stdout = StringIO()
        main.log_printer_from_project = monkeypatch__log_printer_from_project(self.stdout)
        return self.stdout

    def __exit__(self, exc_type, exc_val, exc_tb):
        main.log_printer_from_project = original__log_printer_from_project

teed_stdout = TeedStdout

# Phew. That sucked.

def which_docker():
    return spawn.find_executable('docker')

<<<<<<< HEAD

def config_to_compose(config):
    # This could probably be better done - include what keys are in compose vs
    # removing the ones that aren't.
    compose = config.get('services', {}).copy()
    for service, service_config in compose.items():
        if 'options' in service_config:
            del service_config['options']
    logger.debug('Compose derived from config:')
    logger.debug(unicode(compose))
    return compose
=======
# Docker-compose uses docopt, which outputs things like the below
# So I'm starting with the defaults and then updating them.
# One structure for the global options and one for the command specific

DEFAULT_COMPOSE_OPTIONS = {
    u'--help': False,
    u'--host': None,
    u'--project-name': None,
    u'--skip-hostname-check': False,
    u'--tls': False,
    u'--tlscacert': None,
    u'--tlscert': None,
    u'--tlskey': None,
    u'--tlsverify': False,
    u'--verbose': False,
    u'--version': False,
    u'-h': False,
    u'--file': [],
    u'COMMAND': None,
    u'ARGS': []
}

DEFAULT_COMPOSE_UP_OPTIONS = {
    u'--abort-on-container-exit': False,
    u'--build': False,
    u'--force-recreate': False,
    u'--no-color': False,
    u'--no-deps': False,
    u'--no-recreate': False,
    u'--no-build': False,
    u'--remove-orphans': False,
    u'--timeout': None,
    u'-d': False,
    u'SERVICE': []
}

def launch_docker_compose(base_path, project_name, temp_dir, verb, services=[],
                          no_color=False, extra_command_options=dict(), **context):

    version = 2
    if verb != 'galaxy':
        version = compose_format_version(base_path)

    jinja_render_to_temp(('%s-docker-compose.j2.yml' if version == 2
                         else '%s-docker-compose-v1.j2.yml') % (verb,),
                         temp_dir,
                         'docker-compose.yml',
                         hosts=extract_hosts_from_docker_compose(
                             base_path),
                         project_name=project_name,
                         base_path=os.path.realpath(base_path),
                         **context)

    options = DEFAULT_COMPOSE_OPTIONS.copy()
    options.update({
        u'--file': [
            os.path.normpath(
                os.path.join(base_path,
                             'ansible',
                             'container.yml')
            ),
            os.path.join(temp_dir,
                         'docker-compose.yml')],
        u'COMMAND': 'up',
        u'ARGS': ['--no-build'] + services
    })

    command_options = DEFAULT_COMPOSE_UP_OPTIONS.copy()
    command_options[u'--no-build'] = True
    command_options[u'--no-color'] = no_color
    command_options[u'SERVICE'] = services
    command_options.update(extra_command_options)
    project = project_from_options(base_path, options)
    command = main.TopLevelCommand(project)
    command.up(command_options)


def extract_hosts_from_docker_compose(base_path):
    compose_data = parse_compose_file(base_path)
    if compose_format_version(base_path, compose_data) == 2:
        services = compose_data.pop('services', {})
    else:
        services = compose_data
    return [key for key in services.keys() if key != 'ansible-container']
>>>>>>> 20461389
<|MERGE_RESOLUTION|>--- conflicted
+++ resolved
@@ -76,8 +76,6 @@
 def which_docker():
     return spawn.find_executable('docker')
 
-<<<<<<< HEAD
-
 def config_to_compose(config):
     # This could probably be better done - include what keys are in compose vs
     # removing the ones that aren't.
@@ -87,90 +85,4 @@
             del service_config['options']
     logger.debug('Compose derived from config:')
     logger.debug(unicode(compose))
-    return compose
-=======
-# Docker-compose uses docopt, which outputs things like the below
-# So I'm starting with the defaults and then updating them.
-# One structure for the global options and one for the command specific
-
-DEFAULT_COMPOSE_OPTIONS = {
-    u'--help': False,
-    u'--host': None,
-    u'--project-name': None,
-    u'--skip-hostname-check': False,
-    u'--tls': False,
-    u'--tlscacert': None,
-    u'--tlscert': None,
-    u'--tlskey': None,
-    u'--tlsverify': False,
-    u'--verbose': False,
-    u'--version': False,
-    u'-h': False,
-    u'--file': [],
-    u'COMMAND': None,
-    u'ARGS': []
-}
-
-DEFAULT_COMPOSE_UP_OPTIONS = {
-    u'--abort-on-container-exit': False,
-    u'--build': False,
-    u'--force-recreate': False,
-    u'--no-color': False,
-    u'--no-deps': False,
-    u'--no-recreate': False,
-    u'--no-build': False,
-    u'--remove-orphans': False,
-    u'--timeout': None,
-    u'-d': False,
-    u'SERVICE': []
-}
-
-def launch_docker_compose(base_path, project_name, temp_dir, verb, services=[],
-                          no_color=False, extra_command_options=dict(), **context):
-
-    version = 2
-    if verb != 'galaxy':
-        version = compose_format_version(base_path)
-
-    jinja_render_to_temp(('%s-docker-compose.j2.yml' if version == 2
-                         else '%s-docker-compose-v1.j2.yml') % (verb,),
-                         temp_dir,
-                         'docker-compose.yml',
-                         hosts=extract_hosts_from_docker_compose(
-                             base_path),
-                         project_name=project_name,
-                         base_path=os.path.realpath(base_path),
-                         **context)
-
-    options = DEFAULT_COMPOSE_OPTIONS.copy()
-    options.update({
-        u'--file': [
-            os.path.normpath(
-                os.path.join(base_path,
-                             'ansible',
-                             'container.yml')
-            ),
-            os.path.join(temp_dir,
-                         'docker-compose.yml')],
-        u'COMMAND': 'up',
-        u'ARGS': ['--no-build'] + services
-    })
-
-    command_options = DEFAULT_COMPOSE_UP_OPTIONS.copy()
-    command_options[u'--no-build'] = True
-    command_options[u'--no-color'] = no_color
-    command_options[u'SERVICE'] = services
-    command_options.update(extra_command_options)
-    project = project_from_options(base_path, options)
-    command = main.TopLevelCommand(project)
-    command.up(command_options)
-
-
-def extract_hosts_from_docker_compose(base_path):
-    compose_data = parse_compose_file(base_path)
-    if compose_format_version(base_path, compose_data) == 2:
-        services = compose_data.pop('services', {})
-    else:
-        services = compose_data
-    return [key for key in services.keys() if key != 'ansible-container']
->>>>>>> 20461389
+    return compose