# Ansible Container

Ansible Container is a tool to build Docker images and orchestrate containers 
using only Ansible playbooks. It does this by building a container from which
to execute Ansible and connects to your other containers via the Docker engine
instead of SSH.

And when you're ready to deploy to the cloud, use Ansible Container's *shipit* 
command to generate an Ansible Role that deploys your application. The role is 
generated from your project's orchestration file, leveraging the time
and work already invested.

## Why not just use standard Docker tools?

1. A `Dockerfile` is not much more than a script with hand-crafted shell commands. 
We're well past the point where we should be managing build processes
with manually maintained series of shell scripts. That's why we wrote Ansible
in the first place, and this is just as applicable to containers.
2. Ansible Container permits orchestration even during the build process, whereas
`docker build` does not. For example, in a Django project, your VCS may contain
a bunch of sources for static assets that need to be compiled and then 
collected. With Ansible Container, you can compile the static assets in your Django
container and then collect them into your static file serving container.
3. Many people use Docker for development environments only but then use
Ansible playbooks to push out to staging or production. This allows you to use
the same playbooks and roles in your Docker dev environment as in your production
environments.
4. Ansible Container does all of this without installing SSH, leaving Ansible 
artifacts on your built images, or having excess layers to the union filesystem.
5. When you're ready to deploy to the cloud, Docker compose leaves you with only one 
option. Ansible Container's *shipit* command enables the deployment of your app on
a number of cloud infrastructures without you having to write a single
line of code.

## To install Ansible Container

<<<<<<< HEAD
We recommend installing Ansible Container inside of a Python virtualenv. Once you've
created and activated your virtualenv and cloned the source, simply `python setup.py install` 
=======
Prerequisites:

* Python 2.7
* [Git](https://git-scm.com/book/en/v2/Getting-Started-Installing-Git)
* [Docker](https://docs.docker.com/engine/installation/) or access to a Docker daemon


Clone the repo:

    $ git clone git@github.com:ansible/ansible-container.git

Install ansible-container:

    $ cd ansible-container
    $ python ./setup.py install


If you're using Docker Machine, you should be good to go. Otherwise, check out [detailed instructions on the docs site]
(http://docs.ansible.com/ansible-container/installation.html) for configuring Docker and accessing a remote Docker 
daemon.
>>>>>>> 20461389

## To Ansible-Container-ize your project

Run `ansible-container init` in the root directory of your project. This will create
a directory `ansible` with files to get you started. Read the comments and
edit to suit your needs.

## To use Ansible Container

1. `ansible-container build` - This will make your Ansible Container builder and
use Ansible to build the images for your other containers. By the end of this
run, you will have flattened, tagged images in your local Docker engine.

2. `ansible-container run` - This will orchestrate running your images as described
in your `container.yml` file, using the Ansible Container-built images instead of
the base images.

3. `ansible-container push` - This will push your Ansible Container-built images to a
registry of your choice.

When you're ready to deploy to the cloud:

4. `ansible-container shipit` - This will read your container.yml file and create an Ansible
role for deploying your project to [OpenShift](https://www.openshift.org/). Additional cloud providers 
are under development, including: Google Container Engine and Amazon EC2 Container Service.

Feel free to see the `test` or `test-v1` projects as an examples.

## Getting started

For additional help, examples and a tour of ansible-container 
[visit our docs site](http://docs.ansible.com/ansible-container/).<|MERGE_RESOLUTION|>--- conflicted
+++ resolved
@@ -34,12 +34,6 @@
 
 ## To install Ansible Container
 
-<<<<<<< HEAD
-We recommend installing Ansible Container inside of a Python virtualenv. Once you've
-created and activated your virtualenv and cloned the source, simply `python setup.py install` 
-=======
-Prerequisites:
-
 * Python 2.7
 * [Git](https://git-scm.com/book/en/v2/Getting-Started-Installing-Git)
 * [Docker](https://docs.docker.com/engine/installation/) or access to a Docker daemon
@@ -49,16 +43,12 @@
 
     $ git clone git@github.com:ansible/ansible-container.git
 
-Install ansible-container:
-
-    $ cd ansible-container
-    $ python ./setup.py install
-
+We recommend installing Ansible Container inside of a Python virtualenv. Once you've
+created and activated your virtualenv and cloned the source, simply `python setup.py install` 
 
 If you're using Docker Machine, you should be good to go. Otherwise, check out [detailed instructions on the docs site]
 (http://docs.ansible.com/ansible-container/installation.html) for configuring Docker and accessing a remote Docker 
 daemon.
->>>>>>> 20461389
 
 ## To Ansible-Container-ize your project
 
